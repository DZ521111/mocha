--- conflicted
+++ resolved
@@ -10,20 +10,14 @@
 mocha.css: test/browser/style.css
 	cp -f $< $@
 
-<<<<<<< HEAD
 mocha.js: $(SRC) $(SUPPORT)
 	@node support/compile $(SRC)
-	@cat support/head.js _mocha.js support/{tail,foot}.js > mocha.js
-=======
-mocha.js: $(SRC)
-	@node support/compile $^
 	@cat \
 	  support/head.js \
 	  _mocha.js \
 	  support/setZeroTimeout.js \
 	  support/{tail,foot}.js \
 	  > mocha.js
->>>>>>> 43d67108
 
 clean:
 	rm -f mocha.{js,css}
