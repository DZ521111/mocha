--- conflicted
+++ resolved
@@ -167,13 +167,11 @@
   // check length - 2 ('errno' and 'location' globals)
   if (isNode && 1 == ok.length - globals.length) return;
   else if (2 == ok.length - globals.length) return;
-  
+
   if(this.prevGlobalsLength == globals.length) return;
   this.prevGlobalsLength = globals.length;
-  
-  //console.time('filterLeaksTime');
+
   leaks = filterLeaks(ok, globals);
-  //console.timeEnd('filterLeaksTime');
   this._globals = this._globals.concat(leaks);
 
   if (leaks.length > 1) {
@@ -539,24 +537,21 @@
 
 function filterLeaks(ok, globals) {
   return filter(globals, function(key){
-<<<<<<< HEAD
     // Firefox and Chrome exposes iframes as index inside the window object
     if (/^d+/.test(key)) return false;
-=======
-    // Opera and IE expose global variables for HTML element IDs (issue #243)
-    
+
     // in firefox
     // if runner runs in an iframe, this iframe's window.getInterface method not init at first
     // it is assigned in some seconds
     if (global.navigator && /^getInterface/.test(key)) return false;
-    
+
     // an iframe could be approached by window[iframeIndex]
     // in ie6,7,8 and opera, iframeIndex is enumerable, this could cause leak
     if (global.navigator && /^\d+/.test(key)) return false;
-    
+
+    // Opera and IE expose global variables for HTML element IDs (issue #243)
     if (/^mocha-/.test(key)) return false;
-    
->>>>>>> 1aac1296
+
     var matched = filter(ok, function(ok){
       if (~ok.indexOf('*')) return 0 == key.indexOf(ok.split('*')[0]);
       return key == ok;
